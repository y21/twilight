[package]
authors = ["Twilight Contributors"]
categories = ["caching"]
description = "In-process-memory based cache for the Twilight ecosystem."
documentation = "https://docs.rs/twilight-cache-inmemory"
edition = "2021"
homepage = "https://twilight.rs/chapter_1_crates/section_4_cache_inmemory.html"
include = ["src/**/*.rs", "Cargo.toml"]
keywords = ["discord", "discord-api", "twilight"]
license = "ISC"
name = "twilight-cache-inmemory"
publish = false
repository = "https://github.com/twilight-rs/twilight"
readme = "README.md"
<<<<<<< HEAD
rust-version = "1.57"
version = "0.8.4"
=======
version = "0.8.5"
>>>>>>> b2cb7a4f

[dependencies]
bitflags = { default-features = false, version = "1" }
dashmap = { default-features = false, version = "4" }
serde = { default-features = false, features = ["derive"], version = "1" }
twilight-model = { default-features = false, path = "../../model" }

# Optional dependencies.
twilight-util = { default-features = false, features = ["permission-calculator"], optional = true, path = "../../util" }

[dev-dependencies]
futures = { default-features = false, version = "0.3" }
static_assertions = { default-features = false, version = "1" }
tokio = { default-features = false, features = ["macros", "rt-multi-thread"], version = "1.0" }
twilight-gateway = { default-features = false, features = ["rustls-native-roots"], path = "../../gateway" }

# Depend on at least this version to fix an issue with `minvers` CI and
# `futures`
proc-macro-hack = { default-features = false, version = "0.5.7" }

[features]
permission-calculator = ["twilight-util"]

[package.metadata.docs.rs]
all-features = true
rustdoc-args = ["--cfg", "docsrs"]<|MERGE_RESOLUTION|>--- conflicted
+++ resolved
@@ -12,12 +12,8 @@
 publish = false
 repository = "https://github.com/twilight-rs/twilight"
 readme = "README.md"
-<<<<<<< HEAD
 rust-version = "1.57"
-version = "0.8.4"
-=======
 version = "0.8.5"
->>>>>>> b2cb7a4f
 
 [dependencies]
 bitflags = { default-features = false, version = "1" }
