use serde::{Deserialize, Serialize};

#[derive(Clone, Copy, Debug, Deserialize, Eq, Hash, PartialEq, Serialize)]
#[serde(from = "u8", into = "u8")]
pub enum MessageType {
    Regular,
    RecipientAdd,
    RecipientRemove,
    Call,
    ChannelNameChange,
    ChannelIconChange,
    ChannelMessagePinned,
    GuildMemberJoin,
    UserPremiumSub,
    UserPremiumSubTier1,
    UserPremiumSubTier2,
    UserPremiumSubTier3,
    ChannelFollowAdd,
    GuildDiscoveryDisqualified,
    GuildDiscoveryRequalified,
    GuildDiscoveryGracePeriodInitialWarning,
    GuildDiscoveryGracePeriodFinalWarning,
    ThreadCreated,
    /// Message is an inline reply.
    Reply,
    /// Message is a chat input command.
<<<<<<< HEAD
    ChatInputCommand,
    ThreadStarterMessage,
    GuildInviteReminder,
    ContextMenuCommand,
    /// Message is an auto-moderation action.
    AutoModerationAction,
    /// Variant value is unknown to the library.
    Unknown(u8),
=======
    ChatInputCommand = 20,
    ThreadStarterMessage = 21,
    GuildInviteReminder = 22,
    ContextMenuCommand = 23,
    /// Message is an auto moderation action.
    AutoModerationAction = 24,
>>>>>>> fb3f2df5
}

impl From<u8> for MessageType {
    fn from(value: u8) -> Self {
        match value {
            0 => MessageType::Regular,
            1 => MessageType::RecipientAdd,
            2 => MessageType::RecipientRemove,
            3 => MessageType::Call,
            4 => MessageType::ChannelNameChange,
            5 => MessageType::ChannelIconChange,
            6 => MessageType::ChannelMessagePinned,
            7 => MessageType::GuildMemberJoin,
            8 => MessageType::UserPremiumSub,
            9 => MessageType::UserPremiumSubTier1,
            10 => MessageType::UserPremiumSubTier2,
            11 => MessageType::UserPremiumSubTier3,
            12 => MessageType::ChannelFollowAdd,
            14 => MessageType::GuildDiscoveryDisqualified,
            15 => MessageType::GuildDiscoveryRequalified,
            16 => MessageType::GuildDiscoveryGracePeriodInitialWarning,
            17 => MessageType::GuildDiscoveryGracePeriodFinalWarning,
            18 => MessageType::ThreadCreated,
            19 => MessageType::Reply,
            20 => MessageType::ChatInputCommand,
            21 => MessageType::ThreadStarterMessage,
            22 => MessageType::GuildInviteReminder,
            23 => MessageType::ContextMenuCommand,
            24 => MessageType::AutoModerationAction,
            unknown => MessageType::Unknown(unknown),
        }
    }
}

impl From<MessageType> for u8 {
    fn from(value: MessageType) -> Self {
        match value {
            MessageType::Regular => 0,
            MessageType::RecipientAdd => 1,
            MessageType::RecipientRemove => 2,
            MessageType::Call => 3,
            MessageType::ChannelNameChange => 4,
            MessageType::ChannelIconChange => 5,
            MessageType::ChannelMessagePinned => 6,
            MessageType::GuildMemberJoin => 7,
            MessageType::UserPremiumSub => 8,
            MessageType::UserPremiumSubTier1 => 9,
            MessageType::UserPremiumSubTier2 => 10,
            MessageType::UserPremiumSubTier3 => 11,
            MessageType::ChannelFollowAdd => 12,
            MessageType::GuildDiscoveryDisqualified => 14,
            MessageType::GuildDiscoveryRequalified => 15,
            MessageType::GuildDiscoveryGracePeriodInitialWarning => 16,
            MessageType::GuildDiscoveryGracePeriodFinalWarning => 17,
            MessageType::ThreadCreated => 18,
            MessageType::Reply => 19,
            MessageType::ChatInputCommand => 20,
            MessageType::ThreadStarterMessage => 21,
            MessageType::GuildInviteReminder => 22,
            MessageType::ContextMenuCommand => 23,
            MessageType::AutoModerationAction => 24,
            MessageType::Unknown(unknown) => unknown,
        }
    }
}

#[cfg(test)]
mod tests {
    use super::MessageType;
    use serde_test::Token;

    #[test]
    fn variants() {
        serde_test::assert_tokens(&MessageType::Regular, &[Token::U8(0)]);
        serde_test::assert_tokens(&MessageType::RecipientAdd, &[Token::U8(1)]);
        serde_test::assert_tokens(&MessageType::RecipientRemove, &[Token::U8(2)]);
        serde_test::assert_tokens(&MessageType::Call, &[Token::U8(3)]);
        serde_test::assert_tokens(&MessageType::ChannelNameChange, &[Token::U8(4)]);
        serde_test::assert_tokens(&MessageType::ChannelIconChange, &[Token::U8(5)]);
        serde_test::assert_tokens(&MessageType::ChannelMessagePinned, &[Token::U8(6)]);
        serde_test::assert_tokens(&MessageType::GuildMemberJoin, &[Token::U8(7)]);
        serde_test::assert_tokens(&MessageType::UserPremiumSub, &[Token::U8(8)]);
        serde_test::assert_tokens(&MessageType::UserPremiumSubTier1, &[Token::U8(9)]);
        serde_test::assert_tokens(&MessageType::UserPremiumSubTier2, &[Token::U8(10)]);
        serde_test::assert_tokens(&MessageType::UserPremiumSubTier3, &[Token::U8(11)]);
        serde_test::assert_tokens(&MessageType::ChannelFollowAdd, &[Token::U8(12)]);
        serde_test::assert_tokens(&MessageType::GuildDiscoveryDisqualified, &[Token::U8(14)]);
        serde_test::assert_tokens(&MessageType::GuildDiscoveryRequalified, &[Token::U8(15)]);
        serde_test::assert_tokens(
            &MessageType::GuildDiscoveryGracePeriodInitialWarning,
            &[Token::U8(16)],
        );
        serde_test::assert_tokens(
            &MessageType::GuildDiscoveryGracePeriodFinalWarning,
            &[Token::U8(17)],
        );
        serde_test::assert_tokens(&MessageType::ThreadCreated, &[Token::U8(18)]);
        serde_test::assert_tokens(&MessageType::Reply, &[Token::U8(19)]);
        serde_test::assert_tokens(&MessageType::ChatInputCommand, &[Token::U8(20)]);
        serde_test::assert_tokens(&MessageType::ThreadStarterMessage, &[Token::U8(21)]);
        serde_test::assert_tokens(&MessageType::GuildInviteReminder, &[Token::U8(22)]);
        serde_test::assert_tokens(&MessageType::ContextMenuCommand, &[Token::U8(23)]);
        serde_test::assert_tokens(&MessageType::AutoModerationAction, &[Token::U8(24)]);
        serde_test::assert_tokens(&MessageType::Unknown(99), &[Token::U8(99)]);
    }

    #[test]
    fn conversions() {
        assert_eq!(MessageType::from(0), MessageType::Regular);
        assert_eq!(MessageType::from(1), MessageType::RecipientAdd);
        assert_eq!(MessageType::from(2), MessageType::RecipientRemove);
        assert_eq!(MessageType::from(3), MessageType::Call);
        assert_eq!(MessageType::from(4), MessageType::ChannelNameChange);
        assert_eq!(MessageType::from(5), MessageType::ChannelIconChange);
        assert_eq!(MessageType::from(6), MessageType::ChannelMessagePinned);
        assert_eq!(MessageType::from(7), MessageType::GuildMemberJoin);
        assert_eq!(MessageType::from(8), MessageType::UserPremiumSub);
        assert_eq!(MessageType::from(9), MessageType::UserPremiumSubTier1);
        assert_eq!(MessageType::from(10), MessageType::UserPremiumSubTier2);
        assert_eq!(MessageType::from(11), MessageType::UserPremiumSubTier3);
        assert_eq!(MessageType::from(12), MessageType::ChannelFollowAdd);
        assert_eq!(
            MessageType::from(14),
            MessageType::GuildDiscoveryDisqualified
        );
        assert_eq!(
            MessageType::from(15),
            MessageType::GuildDiscoveryRequalified
        );
        assert_eq!(
            MessageType::from(16),
            MessageType::GuildDiscoveryGracePeriodInitialWarning
        );
        assert_eq!(
            MessageType::from(17),
            MessageType::GuildDiscoveryGracePeriodFinalWarning
        );
        assert_eq!(MessageType::from(18), MessageType::ThreadCreated);
        assert_eq!(MessageType::from(19), MessageType::Reply);
        assert_eq!(MessageType::from(20), MessageType::ChatInputCommand);
        assert_eq!(MessageType::from(21), MessageType::ThreadStarterMessage);
        assert_eq!(MessageType::from(22), MessageType::GuildInviteReminder);
        assert_eq!(MessageType::from(23), MessageType::ContextMenuCommand);
        assert_eq!(MessageType::from(24), MessageType::AutoModerationAction);
        assert_eq!(MessageType::from(250), MessageType::Unknown(250));
    }
}<|MERGE_RESOLUTION|>--- conflicted
+++ resolved
@@ -24,23 +24,14 @@
     /// Message is an inline reply.
     Reply,
     /// Message is a chat input command.
-<<<<<<< HEAD
     ChatInputCommand,
     ThreadStarterMessage,
     GuildInviteReminder,
     ContextMenuCommand,
-    /// Message is an auto-moderation action.
+    /// Message is an auto moderation action.
     AutoModerationAction,
     /// Variant value is unknown to the library.
     Unknown(u8),
-=======
-    ChatInputCommand = 20,
-    ThreadStarterMessage = 21,
-    GuildInviteReminder = 22,
-    ContextMenuCommand = 23,
-    /// Message is an auto moderation action.
-    AutoModerationAction = 24,
->>>>>>> fb3f2df5
 }
 
 impl From<u8> for MessageType {
